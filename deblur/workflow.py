# -----------------------------------------------------------------------------
# Copyright (c) 2015, The Deblur Development Team.
#
# Distributed under the terms of the BSD 3-clause License.
#
# The full license is in the file LICENSE, distributed with this software.
# -----------------------------------------------------------------------------
from os.path import splitext, dirname, join, exists, basename
<<<<<<< HEAD
from os import makedirs, stat
from collections import defaultdict
from datetime import datetime

from bfillings.vsearch import (vsearch_dereplicate_exact_seqs,
                               parse_uc_to_clusters)
=======
from os import makedirs, stat, rename

from bfillings.vsearch import (vsearch_dereplicate_exact_seqs,
                               vsearch_chimera_filter_de_novo)
>>>>>>> c30f3b42
from bfillings.sortmerna_v2 import (build_database_sortmerna,
                                    sortmerna_map)
from skbio.util import remove_files
from skbio.parse.sequences import parse_fasta
from skbio import Alignment

from biom.table import Table


def trim_seqs(input_seqs, trim_len):
    """Trim FASTA sequences to specified length

    Parameters
    ----------
    input_seqs : iterable of (str, str)
        The list of input sequences in (label, sequence) format
    trim_len : int
        Sequence trimming length

    Returns
    -------
    Generator of (str, str)
        The trimmed sequences in (label, sequence) format
    """
    for label, seq in input_seqs:
        if len(seq) >= trim_len:
            yield label, seq[:trim_len]


def dereplicate_seqs(seqs_fp,
                     output_fp,
                     min_size=2,
                     dereplication_map=True):
    """Dereplicate FASTA sequences and remove singletons using VSEARCH

    Parameters
    ----------
    seqs_fp : string
        filepath to FASTA sequence file
    output_fp : string
        file path to dereplicated sequences (FASTA format)
    min_size : integer
        discard sequences with an abundance value smaller
        than integer
    dereplication_map: boolean
        output the dereplication map in .uc format
    """
    log_name = "%s.log" % splitext(output_fp)[0]

    vsearch_dereplicate_exact_seqs(
        fasta_filepath=seqs_fp,
        output_filepath=output_fp,
        output_uc=dereplication_map,
        minuniquesize=min_size,
        log_name=log_name)


def remove_artifacts_seqs(seqs_fp,
                          ref_fp,
                          output_fp,
                          ref_db_fp=None,
                          negate=False,
                          threads=1):
    """Remove artifacts from FASTA file using SortMeRNA

    Parameters
    ----------
    seqs_fp: string
        file path to FASTA input sequence file
    ref_fp: tuple
        file path(s) to FASTA database file
    output_fp: string
        file path to store output results
    ref_db_fp: string or tuple, optional
        file path(s) to indexed FASTA database
    negate: boolean, optional
        if True, discard all input sequences aligning
        to reference database
    threads: integer, optional
        number of threads to use for SortMeRNA
    """
    working_dir = join(dirname(output_fp), "working_dir")
    if not exists(working_dir):
        makedirs(working_dir)

    aligned_seq_ids = set()
    files_to_remove = []

    for i, db in enumerate(ref_fp):
        # create working directory for each
        # reference database
        db_dir_base = splitext(basename(db))[0]
        db_dir = join(working_dir, db_dir_base)
        if not exists(db_dir):
            makedirs(db_dir)

        if ref_db_fp:
            sortmerna_db = ref_db_fp[i]
        else:
            # build index
            sortmerna_db, files_to_remove = \
                build_database_sortmerna(
                    fasta_path=db,
                    max_pos=10000,
                    output_dir=db_dir)

        # run SortMeRNA
        app_result = sortmerna_map(
            seq_path=seqs_fp,
            output_dir=db_dir,
            refseqs_fp=db,
            sortmerna_db=sortmerna_db,
            threads=threads,
            best=1)

        # Print SortMeRNA errors
        stderr_fp = app_result['StdErr'].name
        if stat(stderr_fp).st_size != 0:
            with open(stderr_fp, 'U') as stderr_f:
                for line in stderr_f:
                    print line
            raise ValueError("Could not run SortMeRNA.")

        for line in app_result['BlastAlignments']:
            line = line.strip().split('\t')
            if line[1] == '*':
                continue
            else:
                aligned_seq_ids.add(line[0])

        # remove indexed database files
        remove_files(files_to_remove, error_on_missing=False)

    if negate:
        def op(x): return x not in aligned_seq_ids
    else:
        def op(x): return x in aligned_seq_ids

    # if negate = False, only output sequences
    # matching to at least one of the databases
    with open(seqs_fp, 'U') as seqs_f:
        with open(output_fp, 'w') as out_f:
            for label, seq in parse_fasta(seqs_f):
                label = label.split()[0]
                if op(label):
                        out_f.write(">%s\n%s\n" % (label, seq))


def multiple_sequence_alignment(seqs_fp):
    """Perform multiple sequence alignment on FASTA
       file using MAFFT"""
    pass


def remove_chimeras_denovo_from_seqs(seqs_fp, output_fp):
    """Remove chimeras de novo using UCHIME (VSEARCH implementation)

    Parameters
    ----------
    seqs_fp: string
        file path to FASTA input sequence file
    output_fp: string
        file path to store chimera-free results
    """
    working_dir = join(dirname(output_fp), "working_dir")
    if not exists(working_dir):
        makedirs(working_dir)

    output_chimera_filepath, output_non_chimera_filepath,\
        output_alns_filepath, output_tabular_filepath, log_filepath =\
        vsearch_chimera_filter_de_novo(
            fasta_filepath=seqs_fp,
            working_dir=working_dir,
            output_chimeras=False,
            output_nonchimeras=True,
            output_alns=False,
            output_tabular=False,
            log_name="vsearch_uchime_de_novo_chimera_filtering.log")

    rename(output_non_chimera_filepath, output_fp)


def parse_deblur_output(seqs_fp, derep_clusters):
    """ Parse deblur output file into an OTU map

    For each deblurred sequence in seqs_fp, use the sequence label to
    obtain all dereplicated sequence labels belonging to it
    (from derep_clusters) to create entries in a new dictionary where the keys
    are actual sequences (not the labels). Note not all sequences
    in derep_clusters will be in seqs_fp since they could have been removed in
    the artifact filtering step. 

    Parameters
    ----------
    seqs_fp: string
        file path to deblurred sequences
    derep_clusters: dictionary
        dictionary of dereplicated sequences map

    Returns
    -------
    clusters: dictionary
        dictionary of clusters including dereplicated sequence labels
    """
    clusters = {}
    # Replace representative sequence name with actual sequence in cluster
    msa_fa = Alignment.read(seqs_fp, format='fasta')
    for label, seq in Alignment.iteritems(msa_fa):
        cluster_id = label.split(';')[0]
        seq2 = str(seq.degap())
        if seq2 not in clusters:
            clusters[seq2] = []
        if cluster_id not in derep_clusters:
            raise ValueError(
                'Seed ID %s does not exist in .uc file' % cluster_id)
        else:
            clusters[seq2].extend(derep_clusters[cluster_id])
    return clusters


def generate_biom_data(clusters, delim='_'):
    """ Parse OTU map dictionary into a sparse dictionary
    {(cluster_idx,sample_idx):count}

    Parameters
    ----------
    clusters: dictionary
        OTU map as dictionary
    delim: string, optional
        delimiter for splitting sample and sequence IDs in sequence label

    Returns
    -------
    data: dictionary
        sprase dictionary {(otu_idx,sample_idx):count}
    cluster_ids: list
        list of cluster IDs
    sample_ids: list
        list of sample IDs
    """
    sample_ids = []
    sample_id_idx = {}
    data = defaultdict(int)
    sample_count = 0
    for cluster_idx, otu in enumerate(clusters):
        for seq_id in clusters[otu]:
            seq_id_sample = seq_id.split(delim)[0]
            try:
                sample_idx = sample_id_idx[seq_id_sample]
            except KeyError:
                sample_idx = sample_count
                sample_id_idx[seq_id_sample] = sample_idx
                sample_ids.append(seq_id_sample)
                sample_count += 1
            data[(cluster_idx, sample_idx)] += 1
    cluster_ids = clusters.keys()

    return data, cluster_ids, sample_ids


def generate_biom_table(seqs_fp,
                        uc_fp,
                        output_biom_fp,
                        delim='_'):
    """Generate BIOM table and representative FASTA set

    Parameters
    ----------
    seqs_fp: string
        file path to deblurred sequences
    uc_fp: string
        file path to dereplicated sequences map (.uc format) 
    output_biom_fp: string
        file path to output BIOM table
    delim: string, optional
        delimiter for splitting sample and sequence IDs in sequence label
    """
    # parse clusters in dereplicated sequences map (.uc format)
    derep_clusters = parse_uc_to_clusters(uc_fp)
    # parse clusters in deblur file, set observation ID to be the sequence
    deblur_clusters = parse_deblur_output(seqs_fp, derep_clusters)
    # create sparse dictionary of observation and sample ID counts
    data, otu_ids, sample_ids = generate_biom_data(deblur_clusters, delim)
    # build BIOM table
    return Table(data, otu_ids, sample_ids,
                   observation_metadata=None, 
                   sample_metadata=None, table_id=None,
                   generated_by="deblur",
                   create_date=datetime.now().isoformat())


def launch_workflow(seqs_fp, mapping_fp):
    """Launch full deblur workflow"""
    pass<|MERGE_RESOLUTION|>--- conflicted
+++ resolved
@@ -6,19 +6,13 @@
 # The full license is in the file LICENSE, distributed with this software.
 # -----------------------------------------------------------------------------
 from os.path import splitext, dirname, join, exists, basename
-<<<<<<< HEAD
-from os import makedirs, stat
 from collections import defaultdict
 from datetime import datetime
+from os import makedirs, stat, rename
 
 from bfillings.vsearch import (vsearch_dereplicate_exact_seqs,
+                               vsearch_chimera_filter_de_novo,
                                parse_uc_to_clusters)
-=======
-from os import makedirs, stat, rename
-
-from bfillings.vsearch import (vsearch_dereplicate_exact_seqs,
-                               vsearch_chimera_filter_de_novo)
->>>>>>> c30f3b42
 from bfillings.sortmerna_v2 import (build_database_sortmerna,
                                     sortmerna_map)
 from skbio.util import remove_files
