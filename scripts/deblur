--- conflicted
+++ resolved
@@ -72,22 +72,11 @@
                                 file_okay=True))
 @click.option('--trim-length', '-t', required=False, type=int, default=100,
               help="Sequence trim length")
-<<<<<<< HEAD
-def trim(seqs_fp, output_fp, trim_len):
+def trim(seqs_fp, output_fp, trim_length):
     """Trim FASTA sequences"""
-    with open(seqs_fp, 'U') as f:
-        seqs = trim_seqs(parse_fasta(f), trim_len)
-
-    with open(output_fp, 'w') as f:
-        for s in seqs:
-            f.write(s.to_fasta())
-=======
-def trim(seqs_fp, output_fp, trim_length):
-    """Step 1: trim FASTA sequences"""
     with open(seqs_fp, 'U') as in_f, open(output_fp, 'w') as out_f:
         for label, seq in trim_seqs(parse_fasta(in_f), trim_length):
             out_f.write(">%s\n%s\n" % (label, seq))
->>>>>>> f4a4a94e
 
 
 # SEQUENCE DEREPLICATION/SINGLETON REMOVAL COMMAND
