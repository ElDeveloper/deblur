--- conflicted
+++ resolved
@@ -48,16 +48,8 @@
                       'doc': ["Sphinx >= 1.2.2", "sphinx-bootstrap-theme"]},
       install_requires=['click == 7.0-dev', 'numpy >= 1.7',
                         'scikit-bio >= 0.2.2, < 0.3.0',
-<<<<<<< HEAD
-                        'biom-format >= 2.1.3, < 2.2.0',
-                        'burrito < 1.0.0',
-                        'burrito-fillings == 0.1.0-dev'],
-      dependency_links=[('https://github.com/biocore/burrito-fillings/archive/'
-                        'master.zip#egg=burrito-fillings-0.1.0-dev'),
-                        ('https://github.com/pallets/click/archive/master.zip'
+                        'biom-format >= 2.1.3, < 2.2.0']
+      dependency_links=[('https://github.com/pallets/click/archive/master.zip'
                          '#egg=click-7.0-dev')],
-=======
-                        'biom-format >= 2.1.3, < 2.2.0'],
->>>>>>> 2160de99
       classifiers=classifiers
       )